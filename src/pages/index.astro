--- conflicted
+++ resolved
@@ -3,7 +3,6 @@
 
 const widgets = [
   {
-<<<<<<< HEAD
     id: 'url-shortener',
     name: 'URL Shortener',
     description: 'Create short links and QR codes with history tracking. Perfect for social media and sharing.',
@@ -15,31 +14,6 @@
     },
     buttonColor: 'cyan',
     badge: '✨ New'
-=======
-    id: 'stock-analyst',
-    name: 'Stock Analyst',
-    description: 'Modern stock analysis with real-time data, AI-powered insights, and predictive forecasting.',
-    url: '/stock-analyst',
-    background: 'from-blue-500 via-purple-500 to-indigo-600',
-    preview: {
-      title: '📈 $182.34',
-      subtitle: 'AAPL +1.36%'
-    },
-    buttonColor: 'blue',
-    badge: '🚀 New'
-  }, {
-    id: 'todo',
-    name: 'Todo Widget',
-    description: 'Modern task management with Kanban and List views. Supports drag-and-drop, labels, priorities, subtasks, and dark mode.',
-    url: '/todo',
-    background: 'from-slate-400 via-gray-400 to-zinc-400',
-    preview: {
-      title: '📝 Tasks',
-      subtitle: 'Todo Manager'
-    },
-    buttonColor: 'slate',
-    badge: '🆕 New'
->>>>>>> de4d5041
   },
   {
     id: 'birthday',
