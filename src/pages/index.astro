--- conflicted
+++ resolved
@@ -3,7 +3,6 @@
 
 const widgets = [
   {
-<<<<<<< HEAD
     id: 'color-picker',
     name: 'Color Picker',
     description: 'Pick and convert colors from any format (HEX, RGB, HSL, HSV). Copy to clipboard with ease. SEO-friendly and responsive.',
@@ -14,7 +13,6 @@
       subtitle: 'Color Picker'
     },
     buttonColor: 'rose',
-=======
     id: 'crontab',
     name: 'Crontab Generator',
     description: 'Build and understand cron expressions with visual UI. Features simple mode, advanced editor, presets, and dark mode.',
@@ -35,7 +33,6 @@
       subtitle: 'Diff Editor'
     },
     buttonColor: 'slate',
->>>>>>> c5dcae02
     badge: '🆕 New'
   },
   {
@@ -328,7 +325,6 @@
                   {widget.preview.icons && <div class="text-2xl mt-2">{widget.preview.icons}</div>}
                 </div>
               </div>
-<<<<<<< HEAD
             </div>
             <div class="p-6">
               <h3 class="text-xl font-bold text-gray-800 mb-2">{widget.name}</h3>
@@ -355,7 +351,6 @@
                     {widget.badge}
                   </span>
                 )}
-=======
               <div class="p-6 flex-grow flex flex-col">
                 <div class="flex justify-between items-start">
                   <h3 class="text-xl font-bold text-gray-800 mb-2">{widget.name}</h3>
@@ -370,7 +365,6 @@
                       Get Code
                     </button>
                 </div>
->>>>>>> c5dcae02
               </div>
             </div>
           ))}
