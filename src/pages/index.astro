---
import Layout from "../layouts/Layout.astro";

const widgets = [
  {
<<<<<<< HEAD
    id: 'crontab',
    name: 'Crontab Generator',
    description: 'Build and understand cron expressions with visual UI. Features simple mode, advanced editor, presets, and dark mode.',
    url: '/crontab',
    background: 'from-indigo-500 via-blue-500 to-cyan-500',
    preview: {
      title: '⏰ */5 * * * *',
      subtitle: 'Cron Builder'
    },
    buttonColor: 'blue',
=======
    id: 'diff-editor',
    name: 'Diff Editor',
    description: 'Upload, edit, and export diff files with Monaco editor. Features side-by-side view, live preview, and command generation.',
    url: '/diff-editor',
    background: 'from-gray-600 via-slate-700 to-zinc-800',
    preview: {
      title: '⚡',
      subtitle: 'Diff Editor'
    },
    buttonColor: 'slate',
>>>>>>> 584356c3
    badge: '🆕 New'
  },
  {
    id: 'json-stringify',
    name: 'JSON Stringify Tool',
    description: 'Convert JSON objects to strings with customizable formatting. Features validation, copy to clipboard, and dark mode.',
    url: '/json-stringify',
    background: 'from-orange-400 via-amber-500 to-yellow-600',
    preview: {
      title: '{ }',
      subtitle: 'JSON Tool'
    },
    buttonColor: 'yellow',
    badge: '🆕 New'
  },
  {
    id: 'stock-analyst',
    name: 'Stock Analyst',
    description: 'Modern stock analysis with real-time data, AI-powered insights, and predictive forecasting.',
    url: '/stock-analyst',
    background: 'from-blue-500 via-purple-500 to-indigo-600',
    preview: {
      title: '📈 $182.34',
      subtitle: 'AAPL +1.36%'
    },
    buttonColor: 'blue',
    badge: '🚀 New'
  }, {
    id: 'todo',
    name: 'Todo Widget',
    description: 'Modern task management with Kanban and List views. Supports drag-and-drop, labels, priorities, subtasks, and dark mode.',
    url: '/todo',
    background: 'from-slate-400 via-gray-400 to-zinc-400',
    preview: {
      title: '📝 Tasks',
      subtitle: 'Todo Manager'
    },
    buttonColor: 'slate',
    badge: '🆕 New'
  },
  {
    id: 'birthday',
    name: 'Birthday Widget',
    description: 'Celebrate birthdays with style! Customizable themes, animations, and confetti effects.',
    url: '/birthday',
    background: 'from-pink-400 via-purple-400 to-indigo-400',
    preview: {
      title: 'Happy Birthday!',
      icons: '🎂 🎈 🎁'
    },
    buttonColor: 'purple',
    badge: '✨ New'
  },
  {
    id: 'pomodoro',
    name: 'Pomodoro Timer',
    description: 'Boost productivity with the proven Pomodoro Technique. Track your work sessions.',
    url: '/pomodoro',
    background: 'from-red-400 to-red-600',
    preview: {
      title: '25:00',
      subtitle: 'Work Session'
    },
    buttonColor: 'red'
  },
  {
    id: 'crypto',
    name: 'Crypto Tracker',
    description: 'Track cryptocurrency prices and market data in real-time.',
    url: '/crypto',
    background: 'from-yellow-400 to-orange-500',
    preview: {
      title: '₿ $45,000',
      subtitle: 'Crypto Tracker'
    },
    buttonColor: 'yellow'
  },
  {
    id: 'map',
    name: 'Map Widget',
    description: 'Interactive maps for location display and geographic visualization.',
    url: '/map',
    background: 'from-green-400 to-blue-500',
    preview: {
      title: '🗺️',
      subtitle: 'Interactive Map'
    },
    buttonColor: 'green'
  },
  {
    id: 'reader',
    name: 'Reader Widget',
    description: 'Clean, distraction-free reading experience with customizable settings.',
    url: '/reader',
    background: 'from-indigo-400 to-purple-600',
    preview: {
      title: '📖',
      subtitle: 'Reader'
    },
    buttonColor: 'indigo'
  },
  {

    id: 'mongodb-aggregation',
    name: 'MongoDB Pipeline Builder',
    description: 'Visual tool for building MongoDB aggregation pipelines with drag-and-drop stages.',
    url: '/mongodb-aggregation',
    background: 'from-green-500 to-teal-600',
    preview: {
      title: '🍃',
      subtitle: 'MongoDB Pipeline'
    },
    buttonColor: 'green',
    badge: '🆕 New'
  },{
    id: 'sql-visualizer',
    name: 'SQL Visualizer',
    description: 'Visualize SQL queries as interactive flow diagrams with tables, joins, and filters.',
    url: '/sql-visualizer',
    background: 'from-cyan-400 to-blue-600',
    preview: {
      title: '🔍',
      subtitle: 'SQL Flow'
    },
    buttonColor: 'cyan',
    badge: '✨ New'

  }, {
    id: 'shadcn-demo',
    name: 'shadcn/ui Components',
    description: 'Comprehensive showcase of shadcn/ui components including buttons, cards, forms, dialogs, tabs, and dark mode support.',
    url: '/shadcn-demo',
    background: 'from-violet-500 via-purple-500 to-indigo-600',
    preview: {
      title: '🎨',
      subtitle: 'UI Components'
    },
    buttonColor: 'violet',
    badge: '🆕 New'
  }, {
    id: 'notes-shadcn',
    name: 'Notes Widget (shadcn/ui)',
    description: 'Practical note-taking widget built with shadcn/ui components. Demonstrates real-world usage with forms, dialogs, and state management.',
    url: '/notes-shadcn',
    background: 'from-emerald-500 via-teal-500 to-cyan-600',
    preview: {
      title: '📝',
      subtitle: 'Notes App'
    },
    buttonColor: 'emerald',
    badge: '✨ shadcn/ui'
  }
];

const features = [
  {
    icon: '🔧',
    title: 'Fully Customizable',
    description: 'Easily tailor the appearance and functionality of each widget to match your brand and needs.'
  },
  {
    icon: '📱',
    title: 'Responsive Design',
    description: 'All widgets are designed to work seamlessly on any device, from desktops to mobile phones.'
  },
  {
    icon: '🚀',
    title: 'Easy Integration',
    description: 'Embed any widget into your website or application with a single line of code.'
  },
  {
    icon: '🎨',
    title: 'Beautifully Designed',
    description: 'Modern, clean, and visually appealing designs that enhance your user experience.'
  }
];

const testimonials = [
  {
    quote: "Open Widgets transformed our user dashboard. The widgets are not only beautiful but also incredibly easy to integrate. A total game-changer for our team!",
    name: "Alex Johnson",
    title: "Lead Developer at TechCorp"
  },
  {
    quote: "I was looking for a quick way to add interactive elements to our client's site, and Open Widgets delivered. The documentation is clear, and the variety of widgets is impressive.",
    name: "Samantha Lee",
    title: "Freelance Web Designer"
  },
  {
    quote: "As an open-source project, the quality and support are outstanding. We've contributed to the project and found the community to be very welcoming.",
    name: "David Chen",
    title: "Product Manager at Innovate Inc."
  }
];

const faqs = [
  {
    question: "Are the widgets free to use?",
    answer: "Yes, all widgets are open-source and free to use in any project, personal or commercial. You can find the source code on GitHub."
  },
  {
    question: "How do I customize a widget?",
    answer: "Each widget can be customized through URL parameters or by sending messages via the postMessage API. Check the documentation for each widget for specific customization options."
  },
  {
    question: "Do the widgets work with my framework?",
    answer: "Absolutely. Since the widgets are embedded as iframes, they are framework-agnostic and will work with any website, whether it's built with React, Vue, Angular, or plain HTML."
  },
    {
    question: "Where can I get support?",
    answer: "You can open an issue on our GitHub repository for any bugs or feature requests. We also have a community Discord server for discussions."
  }
];
---

<Layout title="Open Widgets - Beautiful, Embeddable Widgets for Your Website">
  <div class="min-h-screen bg-gray-50 text-gray-800">
    <!-- Header -->
    <header id="header" class="bg-white/80 backdrop-blur-md sticky top-0 z-50 transition-shadow duration-300">
      <div class="max-w-7xl mx-auto px-4">
        <div class="flex justify-between items-center py-4">
          <a href="/" class="text-xl font-bold text-gray-900">🚀 Open Widgets</a>
          <nav class="hidden md:flex gap-8 items-center">
            <a href="#features" class="text-gray-600 hover:text-gray-900">Features</a>
            <a href="#widgets" class="text-gray-600 hover:text-gray-900">Widgets</a>
            <a href="#testimonials" class="text-gray-600 hover:text-gray-900">Testimonials</a>
            <a href="#faq" class="text-gray-600 hover:text-gray-900">FAQ</a>
          </nav>
          <a href="https://github.com/your-repo" target="_blank" class="hidden md:inline-block bg-gray-800 text-white px-4 py-2 rounded-lg hover:bg-gray-900 transition-colors">
            View on GitHub
          </a>
        </div>
      </div>
    </header>

    <!-- Hero Section -->
    <section class="text-center py-20 bg-white relative overflow-hidden">
      <div class="absolute top-0 left-0 w-full h-full bg-grid-gray-200/[0.6] [mask-image:radial-gradient(ellipse_at_center,transparent_20%,black)]"></div>
      <div class="max-w-4xl mx-auto px-4 relative">
        <h1 class="text-4xl md:text-6xl font-bold text-gray-900 mb-4">
          Supercharge Your Website with Powerful, Embeddable Widgets
        </h1>
        <p class="text-lg md:text-xl text-gray-600 mb-8">
          A toolbox of beautifully designed, open-source widgets that are easy to integrate and customize for any application.
        </p>
        <div class="flex justify-center gap-4">
          <a href="#widgets" class="bg-indigo-600 text-white px-8 py-3 rounded-lg font-semibold hover:bg-indigo-700 transition-colors">
            Explore Widgets
          </a>
          <a href="https://github.com/your-repo" target="_blank" class="bg-gray-200 text-gray-800 px-8 py-3 rounded-lg font-semibold hover:bg-gray-300 transition-colors">
            View on GitHub
          </a>
        </div>
      </div>
    </section>

    <!-- Features Section -->
    <section id="features" class="py-20">
      <div class="max-w-6xl mx-auto px-4">
        <div class="text-center mb-12">
          <h2 class="text-3xl md:text-4xl font-bold text-gray-900">Why Choose Open Widgets?</h2>
          <p class="text-lg text-gray-600 mt-4">Here are a few reasons why our widgets are the best choice for your project.</p>
        </div>
        <div class="grid grid-cols-1 md:grid-cols-2 lg:grid-cols-4 gap-8">
          {features.map(feature => (
            <div class="bg-white p-6 rounded-lg shadow-md text-center">
              <div class="text-4xl mb-4">{feature.icon}</div>
              <h3 class="text-xl font-bold text-gray-900 mb-2">{feature.title}</h3>
              <p class="text-gray-600">{feature.description}</p>
            </div>
          ))}
        </div>
      </div>
    </section>

    <!-- Widget Gallery -->
    <section id="widgets" class="py-20 bg-gray-100">
      <div class="max-w-6xl mx-auto px-4">
        <div class="text-center mb-12">
          <h2 class="text-3xl md:text-4xl font-bold text-gray-900">Our Widget Collection</h2>
          <p class="text-lg text-gray-600 mt-4">Explore our growing library of open-source widgets.</p>
        </div>
        <div class="grid grid-cols-1 md:grid-cols-2 lg:grid-cols-3 gap-8">
          {widgets.map(widget => (
            <div class="bg-white rounded-xl shadow-lg overflow-hidden hover:shadow-2xl transition-shadow duration-300 flex flex-col">
              <div class={`h-48 bg-gradient-to-br ${widget.background} flex items-center justify-center p-4`}>
                <div class="text-center text-white">
                  <div class="text-3xl font-bold">{widget.preview.title}</div>
                  {widget.preview.subtitle && <div class="text-lg">{widget.preview.subtitle}</div>}
                  {widget.preview.icons && <div class="text-2xl mt-2">{widget.preview.icons}</div>}
                </div>
              </div>
              <div class="p-6 flex-grow flex flex-col">
                <div class="flex justify-between items-start">
                  <h3 class="text-xl font-bold text-gray-800 mb-2">{widget.name}</h3>
                  {widget.badge && <span class="bg-indigo-100 text-indigo-800 px-3 py-1 rounded-full text-sm font-semibold flex-shrink-0">{widget.badge}</span>}
                </div>
                <p class="text-gray-600 mb-4 h-20 overflow-hidden">{widget.description}</p>
                <div class="mt-auto flex gap-2">
                    <a href={widget.url} class="inline-block bg-gray-800 text-white px-6 py-2 rounded-lg hover:bg-gray-900 transition-colors">
                      View Demo
                    </a>
                    <button data-widget-id={widget.id} class="get-embed-code-btn inline-block bg-indigo-100 text-indigo-800 px-4 py-2 rounded-lg hover:bg-indigo-200 transition-colors">
                      Get Code
                    </button>
                </div>
              </div>
            </div>
          ))}
        </div>
      </div>
    </section>

    <!-- Easy to Embed Section -->
    <section id="embed" class="py-20">
      <div class="max-w-4xl mx-auto px-4 text-center">
        <h2 class="text-3xl md:text-4xl font-bold text-gray-900 mb-4">Embed in Seconds</h2>
        <p class="text-lg text-gray-600 mb-8">
          Click "Get Code" on any widget, then copy and paste the snippet into your site.
        </p>
        <div class="bg-gray-900 text-white p-4 rounded-lg text-left font-mono text-sm relative">
          <button id="copy-button" class="absolute top-2 right-2 bg-gray-700 text-gray-300 px-3 py-1 rounded-md text-xs hover:bg-gray-600 transition-all">Copy</button>
          <pre><code id="embed-code" class="text-green-400">
&lt;iframe
  src="https://your-domain.com/birthday"
  width="100%"
  height="600"
  frameborder="0"
&gt;&lt;/iframe&gt;
          </code></pre>
        </div>
      </div>
    </section>

    <!-- Testimonials Section -->
    <section id="testimonials" class="py-20 bg-gray-100">
      <div class="max-w-6xl mx-auto px-4">
        <div class="text-center mb-12">
          <h2 class="text-3xl md:text-4xl font-bold text-gray-900">Loved by Developers Worldwide</h2>
        </div>
        <div class="grid grid-cols-1 md:grid-cols-2 lg:grid-cols-3 gap-8">
          {testimonials.map(testimonial => (
            <div class="bg-white p-8 rounded-lg shadow-md">
              <p class="text-gray-600 mb-6">"{testimonial.quote}"</p>
              <div class="font-semibold text-gray-900">{testimonial.name}</div>
              <div class="text-sm text-gray-500">{testimonial.title}</div>
            </div>
          ))}
        </div>
      </div>
    </section>
    
    <!-- FAQ Section -->
    <section id="faq" class="py-20">
        <div class="max-w-4xl mx-auto px-4">
            <div class="text-center mb-12">
                <h2 class="text-3xl md:text-4xl font-bold text-gray-900">Frequently Asked Questions</h2>
            </div>
            <div class="space-y-4">
                {faqs.map(faq => (
                    <details class="group bg-white p-6 rounded-lg shadow-md">
                        <summary class="flex justify-between items-center cursor-pointer font-semibold text-lg text-gray-900">
                            {faq.question}
                            <svg class="w-5 h-5 transition-transform transform group-open:rotate-180" fill="none" stroke="currentColor" viewBox="0 0 24 24" xmlns="http://www.w3.org/2000/svg"><path stroke-linecap="round" stroke-linejoin="round" stroke-width="2" d="M19 9l-7 7-7-7"></path></svg>
                        </summary>
                        <p class="mt-4 text-gray-600">
                            {faq.answer}
                        </p>
                    </details>
                ))}
            </div>
        </div>
    </section>

    <!-- Footer -->
    <footer class="bg-gray-800 text-white py-12">
      <div class="max-w-6xl mx-auto px-4 text-center">
        <p class="mb-4">&copy; {new Date().getFullYear()} Open Widgets. All rights reserved.</p>
        <div class="flex justify-center gap-6">
          <a href="#features" class="hover:text-gray-300">Features</a>
          <a href="#widgets" class="hover:text-gray-300">Widgets</a>
          <a href="https://github.com/your-repo" target="_blank" class="hover:text-gray-300">GitHub</a>
          <a href="#faq" class="hover:text-gray-300">FAQ</a>
        </div>
      </div>
    </footer>
  </div>

  <script>
    document.addEventListener('DOMContentLoaded', () => {
        // Sticky header shadow on scroll
        const header = document.getElementById('header');
        window.addEventListener('scroll', () => {
            if (window.scrollY > 10) {
                header.classList.add('shadow-md');
            } else {
                header.classList.remove('shadow-md');
            }
        });

        // Copy button functionality
        const copyButton = document.getElementById('copy-button');
        const embedCode = document.getElementById('embed-code');
        copyButton.addEventListener('click', () => {
            navigator.clipboard.writeText(embedCode.innerText);
            copyButton.innerText = 'Copied!';
            copyButton.classList.add('bg-green-500');
            setTimeout(() => {
                copyButton.innerText = 'Copy';
                copyButton.classList.remove('bg-green-500');
            }, 2000);
        });

        // Dynamic embed code
        const getEmbedCodeButtons = document.querySelectorAll('.get-embed-code-btn');
        const embedSection = document.getElementById('embed');

        getEmbedCodeButtons.forEach(button => {
            button.addEventListener('click', () => {
                const widgetId = button.dataset.widgetId;
                const newSrc = `https://your-domain.com/${widgetId}`;
                embedCode.innerHTML = `
&lt;iframe
  src="${newSrc}"
  width="100%"
  height="600"
  frameborder="0"
&gt;&lt;/iframe&gt;
                `.trim();
                
                // Scroll to the embed section
                embedSection.scrollIntoView({ behavior: 'smooth' });
            });
        });

        // Smooth scrolling for nav links
        document.querySelectorAll('a[href^="#"]').forEach(anchor => {
            anchor.addEventListener('click', function (e) {
                e.preventDefault();
                document.querySelector(this.getAttribute('href')).scrollIntoView({
                    behavior: 'smooth'
                });
            });
        });
    });
  </script>
</Layout><|MERGE_RESOLUTION|>--- conflicted
+++ resolved
@@ -3,7 +3,6 @@
 
 const widgets = [
   {
-<<<<<<< HEAD
     id: 'crontab',
     name: 'Crontab Generator',
     description: 'Build and understand cron expressions with visual UI. Features simple mode, advanced editor, presets, and dark mode.',
@@ -14,7 +13,6 @@
       subtitle: 'Cron Builder'
     },
     buttonColor: 'blue',
-=======
     id: 'diff-editor',
     name: 'Diff Editor',
     description: 'Upload, edit, and export diff files with Monaco editor. Features side-by-side view, live preview, and command generation.',
@@ -25,7 +23,6 @@
       subtitle: 'Diff Editor'
     },
     buttonColor: 'slate',
->>>>>>> 584356c3
     badge: '🆕 New'
   },
   {
